--- conflicted
+++ resolved
@@ -55,25 +55,11 @@
 	});
 
 	it('finds apiKey from Authorization header (ApiKey scheme)', async () => {
-<<<<<<< HEAD
-		return request
-			.post('/v1/blink')
-			.set('Authorization', `ApiKey ${cloudKey}`)
-			.expect(200);
-	});
-
-	it('finds apiKey from Authorization header (Bearer scheme)', async () => {
-		return request
-			.post('/v1/blink')
-			.set('Authorization', `Bearer ${cloudKey}`)
-			.expect(200);
-=======
 		return postWithKey('/v1/blink', cloudKey).expect(200);
 	});
 
 	it('finds apiKey from Authorization header (Bearer scheme)', async () => {
 		return postWithKey('/v1/blink', cloudKey);
->>>>>>> 7f2cf44a
 	});
 
 	it('finds apiKey from Authorization header (case insensitive)', async () => {
