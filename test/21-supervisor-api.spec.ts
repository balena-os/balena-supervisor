--- conflicted
+++ resolved
@@ -2,11 +2,8 @@
 import { spy, stub, SinonStub } from 'sinon';
 import * as supertest from 'supertest';
 
-<<<<<<< HEAD
-=======
 import APIBinder from '../src/api-binder';
 import DeviceState from '../src/device-state';
->>>>>>> 7f2cf44a
 import * as apiSecrets from '../src/lib/api-secrets';
 import Log from '../src/lib/supervisor-console';
 import SupervisorAPI from '../src/supervisor-api';
