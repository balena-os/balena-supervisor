import * as Dockerode from 'dockerode';
import Duration = require('duration-js');
import * as _ from 'lodash';
import { parse as parseCommand } from 'shell-quote';

import * as constants from '../lib/constants';
import { checkTruthy } from '../lib/validation';
import { Service } from './service';
import {
	ComposeHealthcheck,
	ConfigMap,
	DeviceMetadata,
	DockerDevice,
	ServiceComposeConfig,
	ServiceConfig,
	ServiceHealthcheck,
} from './types/service';

import log from '../lib/supervisor-console';
import { getApiSecretForService } from '../lib/api-secrets';

export function camelCaseConfig(
	literalConfig: ConfigMap,
): ServiceComposeConfig {
	const config = _.mapKeys(literalConfig, (_v, k) => _.camelCase(k));

	// Networks can either be an object or array, but given _.isObject
	// returns true for an array, we check the other way
	if (!_.isArray(config.networks)) {
		const networksTmp = _.cloneDeep(config.networks);
		_.each(networksTmp, (v, k) => {
			config.networks[k] = _.mapKeys(v, (_v, key) => _.camelCase(key));
		});
	}

	return config as ServiceComposeConfig;
}

export function parseMemoryNumber(
	valueAsString: string | null | undefined,
	defaultValue?: string,
): number {
	if (valueAsString == null) {
		if (defaultValue != null) {
			return parseMemoryNumber(defaultValue);
		}
		return 0;
	}
	const match = valueAsString.toString().match(/^([0-9]+)([bkmg]?)b?$/i);
	if (match == null) {
		if (defaultValue != null) {
			return parseMemoryNumber(defaultValue);
		}
		return 0;
	}
	const num = match[1];
	const pow: { [key: string]: number } = {
		'': 0,
		b: 0,
		B: 0,
		K: 1,
		k: 1,
		m: 2,
		M: 2,
		g: 3,
		G: 3,
	};
	return parseInt(num, 10) * 1024 ** pow[match[2]];
}

export const validRestartPolicies = [
	'no',
	'always',
	'on-failure',
	'unless-stopped',
];

export function createRestartPolicy(name?: string): string {
	if (name == null) {
		return 'always';
	}

	// Ensure that name is a string, otherwise the below could
	// throw
	if (!_.isString(name)) {
		log.warn(`Non-string argument for restart field: ${name} - ignoring.`);
		return 'always';
	}

	name = name.toLowerCase().trim();
	if (!_.includes(validRestartPolicies, name)) {
		return 'always';
	}

	if (name === 'no') {
		return '';
	}

	return name;
}

function processCommandString(command: string): string {
	return command.replace(/(\$)/g, '\\$1');
}

function processCommandParsedArrayElement(
	arg: string | { [key: string]: string },
): string {
	if (_.isString(arg)) {
		return arg;
	}
	if (arg.op === 'glob') {
		return arg.pattern;
	}
	return arg.op;
}

function commandAsArray(command: string | string[]): string[] {
	if (_.isString(command)) {
		return _.map(
			parseCommand(processCommandString(command)),
			processCommandParsedArrayElement,
		);
	}
	return command;
}

export function getCommand(
	composeCommand: string | string[] | null | undefined,
	imageInfo?: Dockerode.ImageInspectInfo,
): string[] {
	if (composeCommand != null) {
		return commandAsArray(composeCommand);
	}
	const imgCommand = _.get(imageInfo, 'Config.Cmd', []);
	return commandAsArray(imgCommand);
}

export function getEntryPoint(
	composeEntry: string | string[] | null | undefined,
	imageInfo?: Dockerode.ImageInspectInfo,
): string[] {
	if (composeEntry != null) {
		return commandAsArray(composeEntry);
	}
	const imgEntry = _.get(imageInfo, 'Config.Entrypoint', []);
	return commandAsArray(imgEntry);
}

// Note that the typings for the compose file stop signal
// say that this can only be a string, but the yaml parser
// could pass it through as a number, so support that here
export function getStopSignal(
	composeStop: string | number | null | undefined,
	imageInfo?: Dockerode.ImageInspectInfo,
): string {
	if (composeStop != null) {
		if (!_.isString(composeStop)) {
			return composeStop.toString();
		}
		return composeStop;
	}
	return _.get(imageInfo, 'Config.StopSignal', 'SIGTERM');
}

// TODO: Move healthcheck stuff into seperate module
export function dockerHealthcheckToServiceHealthcheck(
	healthcheck?: Dockerode.DockerHealthcheck,
): ServiceHealthcheck {
	if (healthcheck == null || _.isEmpty(healthcheck)) {
		return { test: ['NONE'] };
	}
	const serviceHC: ServiceHealthcheck = {
		test: healthcheck.Test,
	};

	if (healthcheck.Interval != null) {
		serviceHC.interval = healthcheck.Interval;
	}

	if (healthcheck.Timeout != null) {
		serviceHC.timeout = healthcheck.Timeout;
	}

	if (healthcheck.StartPeriod != null) {
		serviceHC.startPeriod = healthcheck.StartPeriod;
	}

	if (healthcheck.Retries != null) {
		serviceHC.retries = healthcheck.Retries;
	}

	return serviceHC;
}

function buildHealthcheckTest(test: string | string[]): string[] {
	if (_.isString(test)) {
		return ['CMD-SHELL', test];
	}
	return test;
}

function getNanoseconds(timeStr: string): number {
	return new Duration(timeStr).nanoseconds();
}

export function composeHealthcheckToServiceHealthcheck(
	healthcheck: ComposeHealthcheck | null | undefined,
): ServiceHealthcheck | {} {
	if (healthcheck == null) {
		return {};
	}

	if (healthcheck.disable) {
		return { test: ['NONE'] };
	}

	const serviceHC: ServiceHealthcheck = {
		test: buildHealthcheckTest(healthcheck.test),
	};

	if (healthcheck.interval != null) {
		serviceHC.interval = getNanoseconds(healthcheck.interval);
	}

	if (healthcheck.timeout != null) {
		serviceHC.timeout = getNanoseconds(healthcheck.timeout);
	}

	if (healthcheck.startPeriod != null) {
		serviceHC.startPeriod = getNanoseconds(healthcheck.startPeriod);
	}

	if (healthcheck.retries != null) {
		serviceHC.retries = healthcheck.retries;
	}

	return serviceHC;
}

export function getHealthcheck(
	composeHealthcheck: ComposeHealthcheck | null | undefined,
	imageInfo?: Dockerode.ImageInspectInfo,
): ServiceHealthcheck {
	// get the image info healtcheck
	const imageServiceHealthcheck = dockerHealthcheckToServiceHealthcheck(
		_.get(imageInfo, 'Config.Healthcheck', null),
	);
	const composeServiceHealthcheck = composeHealthcheckToServiceHealthcheck(
		composeHealthcheck,
	);

	// Overlay any compose healthcheck fields on the image healthchecks
	return _.assign(
		{ test: ['NONE'] },
		imageServiceHealthcheck,
		composeServiceHealthcheck,
	);
}

export function serviceHealthcheckToDockerHealthcheck(
	healthcheck: ServiceHealthcheck,
): Dockerode.DockerHealthcheck {
	return {
		Test: healthcheck.test,
		Interval: healthcheck.interval,
		Retries: healthcheck.retries,
		StartPeriod: healthcheck.startPeriod,
		Timeout: healthcheck.timeout,
	};
}

export function getWorkingDir(
	workingDir: string | null | undefined,
	imageInfo?: Dockerode.ImageInspectInfo,
): string {
	return (workingDir != null
		? workingDir
		: _.get(imageInfo, 'Config.WorkingDir', '')
	).replace(/(^.+)\/$/, '$1');
}

export function getUser(
	user: string | null | undefined,
	imageInfo?: Dockerode.ImageInspectInfo,
): string {
	return user != null ? user : _.get(imageInfo, 'Config.User', '');
}

export function sanitiseExposeFromCompose(portStr: string): string {
	if (/^[0-9]*$/.test(portStr)) {
		return `${portStr}/tcp`;
	}
	return portStr;
}

export function formatDevice(deviceStr: string): DockerDevice {
	const [pathOnHost, ...parts] = deviceStr.split(':');
	let [pathInContainer, cgroup] = parts;
	if (pathInContainer == null) {
		pathInContainer = pathOnHost;
	}
	if (cgroup == null) {
		cgroup = 'rwm';
	}
	return {
		PathOnHost: pathOnHost,
		PathInContainer: pathInContainer,
		CgroupPermissions: cgroup,
	};
}

// TODO: Export these strings to a constant lib, to
// enable changing them easily
// Mutates service
export async function addFeaturesFromLabels(
	service: Service,
	options: DeviceMetadata,
<<<<<<< HEAD
	apiSecret: string,
=======
>>>>>>> 7f2cf44a
): Promise<void> {
	const setEnvVariables = function (key: string, val: string) {
		service.config.environment[`RESIN_${key}`] = val;
		service.config.environment[`BALENA_${key}`] = val;
	};

	const features = {
		'io.balena.features.dbus': () =>
			service.config.volumes.push('/run/dbus:/host/run/dbus'),
		'io.balena.features.kernel-modules': () =>
			options.hostPathExists.modules
				? service.config.volumes.push('/lib/modules:/lib/modules')
				: null,
		'io.balena.features.firmware': () =>
			options.hostPathExists.firmware
				? service.config.volumes.push('/lib/firmware:/lib/firmware')
				: null,
		'io.balena.features.balena-socket': () => {
			service.config.volumes.push(
				`${constants.dockerSocket}:${constants.dockerSocket}`,
			);
			if (service.config.environment['DOCKER_HOST'] == null) {
				service.config.environment[
					'DOCKER_HOST'
				] = `unix://${constants.dockerSocket}`;
			}
			// We keep balena.sock for backwards compatibility
			if (constants.dockerSocket !== '/var/run/balena.sock') {
				service.config.volumes.push(
					`${constants.dockerSocket}:/var/run/balena.sock`,
				);
			}
		},
		'io.balena.features.balena-api': () => {
			setEnvVariables('API_KEY', options.deviceApiKey);
			setEnvVariables('API_URL', options.apiEndpoint);
		},
		'io.balena.features.supervisor-api': async () => {
			setEnvVariables('SUPERVISOR_PORT', options.listenPort.toString());
<<<<<<< HEAD
			setEnvVariables('SUPERVISOR_API_KEY', apiSecret);
=======
			// TODO: Support more scopes for services
			setEnvVariables(
				'SUPERVISOR_API_KEY',
				(
					await getApiSecretForService(service.appId!, service.serviceId!, [
						{ type: 'app', appId: service.appId! },
					])
				).key,
			);
>>>>>>> 7f2cf44a

			let host: string;

			if (service.config.networkMode === 'host') {
				host = '127.0.0.1';
			} else {
				host = options.supervisorApiHost;
				service.config.networks[constants.supervisorNetworkInterface] = {};
			}
			setEnvVariables('SUPERVISOR_HOST', host);
			setEnvVariables(
				'SUPERVISOR_ADDRESS',
				`http://${host}:${options.listenPort}`,
			);
		},
		'io.balena.features.sysfs': () => service.config.volumes.push('/sys:/sys'),
		'io.balena.features.procfs': () =>
			service.config.volumes.push('/proc:/proc'),
	};

	for (const feature of Object.keys(features) as [keyof typeof features]) {
		const fn = features[feature];
		if (checkTruthy(service.config.labels[feature])) {
			await fn();
		}
	}

	// This is a special case, and folding it into the
	// structure above would unnecessarily complicate things.
	// If we get more labels which would require different
	// functions to be called, switch up the above code
	if (
		!checkTruthy(service.config.labels['io.balena.features.supervisor-api'])
	) {
		// Ensure that the user hasn't added 'supervisor0' to the service's list
		// of networks
		delete service.config.networks[constants.supervisorNetworkInterface];
	}
}

export function serviceUlimitsToDockerUlimits(
	ulimits: ServiceConfig['ulimits'] | null | undefined,
): Array<{ Name: string; Soft: number; Hard: number }> {
	const ret: Array<{ Name: string; Soft: number; Hard: number }> = [];
	_.each(ulimits, ({ soft, hard }, name) => {
		ret.push({ Name: name, Soft: soft, Hard: hard });
	});
	return ret;
}

export function serviceRestartToDockerRestartPolicy(
	restart: string,
): { Name: string; MaximumRetryCount: number } {
	return {
		Name: restart,
		MaximumRetryCount: 0,
	};
}

export function serviceNetworksToDockerNetworks(
	networks: ServiceConfig['networks'],
): Dockerode.ContainerCreateOptions['NetworkingConfig'] {
	const dockerNetworks: Dockerode.ContainerCreateOptions['NetworkingConfig'] = {
		EndpointsConfig: {},
	};

	_.each(networks, (net, name) => {
		// WHY??? This shouldn't be necessary, as we define it above...
		if (dockerNetworks.EndpointsConfig != null) {
			dockerNetworks.EndpointsConfig[name] = {};
			const conf = dockerNetworks.EndpointsConfig[name];
			conf.IPAMConfig = {};
			conf.Aliases = [];
			_.each(net, (v, k) => {
				// We know that IPAMConfig is set because of the intialisation
				// above, but typescript doesn't agree, so use !
				switch (k) {
					case 'ipv4Address':
						conf.IPAMConfig!.IPv4Address = v as string;
						break;
					case 'ipv6Address':
						conf.IPAMConfig!.IPv6Address = v as string;
						break;
					case 'linkLocalIps':
						conf.IPAMConfig!.LinkLocalIPs = v as string[];
						break;
					case 'aliases':
						conf.Aliases = v as string[];
						break;
				}
			});
		}
	});

	return dockerNetworks;
}

export function dockerNetworkToServiceNetwork(
	dockerNetworks: Dockerode.ContainerInspectInfo['NetworkSettings']['Networks'],
): ServiceConfig['networks'] {
	// Take the input network object, filter out any nullish fields, extract things to
	// the correct level and return
	const networks: ServiceConfig['networks'] = {};

	_.each(dockerNetworks, (net, name) => {
		networks[name] = {};
		if (net.Aliases != null && !_.isEmpty(net.Aliases)) {
			networks[name].aliases = net.Aliases;
		}
		if (net.IPAMConfig != null) {
			const ipam = net.IPAMConfig;
			if (ipam.IPv4Address != null && !_.isEmpty(ipam.IPv4Address)) {
				networks[name].ipv4Address = ipam.IPv4Address;
			}
			if (ipam.IPv6Address != null && !_.isEmpty(ipam.IPv6Address)) {
				networks[name].ipv6Address = ipam.IPv6Address;
			}
			if (ipam.LinkLocalIps != null && !_.isEmpty(ipam.LinkLocalIps)) {
				networks[name].linkLocalIps = ipam.LinkLocalIps;
			}
		}
	});

	return networks;
}

// Mutates obj
export function normalizeNullValues(obj: Dictionary<any>): void {
	_.each(obj, (v, k) => {
		if (v == null) {
			obj[k] = undefined;
		} else if (_.isObject(v)) {
			normalizeNullValues(v);
		}
	});
}

export function normalizeLabels(labels: {
	[key: string]: string;
}): { [key: string]: string } {
	const legacyLabels = _.mapKeys(
		_.pickBy(labels, (_v, k) => _.startsWith(k, 'io.resin.')),
		(_v, k) => {
			return k.replace(/resin/g, 'balena'); // e.g. io.resin.features.resin-api -> io.balena.features.balena-api
		},
	);
	const balenaLabels = _.pickBy(labels, (_v, k) =>
		_.startsWith(k, 'io.balena.'),
	);
	const otherLabels = _.pickBy(
		labels,
		(_v, k) => !(_.startsWith(k, 'io.balena.') || _.startsWith(k, 'io.resin.')),
	);
	return _.assign({}, otherLabels, legacyLabels, balenaLabels);
}

function compareArrayField(
	arr1: unknown[],
	arr2: unknown[],
	ordered: boolean,
): boolean {
	if (!ordered) {
		arr1 = _.sortBy(arr1);
		arr2 = _.sortBy(arr2);
	}
	return _.isEqual(arr1, arr2);
}

export function compareArrayFields<T extends Dictionary<unknown>>(
	obj1: T,
	obj2: T,
	nonOrderedFields: Array<keyof T>,
	orderedFields: Array<keyof T>,
): { equal: false; difference: string[] };
export function compareArrayFields<T extends Dictionary<unknown>>(
	obj1: T,
	obj2: T,
	nonOrderedFields: Array<keyof T>,
	orderedFields: Array<keyof T>,
): { equal: true };
export function compareArrayFields<T extends Dictionary<unknown>>(
	obj1: T,
	obj2: T,
	nonOrderedFields: Array<keyof T>,
	orderedFields: Array<keyof T>,
): { equal: boolean; difference?: string[] } {
	let equal = true;
	const difference: string[] = [];
	for (const { fields, ordered } of [
		{ fields: nonOrderedFields, ordered: false },
		{ fields: orderedFields, ordered: true },
	]) {
		for (const field of fields) {
			if (
				!compareArrayField(
					obj1[field] as unknown[],
					obj2[field] as unknown[],
					ordered,
				)
			) {
				equal = false;
				difference.push(field as string);
			}
		}
	}

	if (equal) {
		return { equal };
	} else {
		return { equal, difference };
	}
}<|MERGE_RESOLUTION|>--- conflicted
+++ resolved
@@ -316,10 +316,6 @@
 export async function addFeaturesFromLabels(
 	service: Service,
 	options: DeviceMetadata,
-<<<<<<< HEAD
-	apiSecret: string,
-=======
->>>>>>> 7f2cf44a
 ): Promise<void> {
 	const setEnvVariables = function (key: string, val: string) {
 		service.config.environment[`RESIN_${key}`] = val;
@@ -359,9 +355,6 @@
 		},
 		'io.balena.features.supervisor-api': async () => {
 			setEnvVariables('SUPERVISOR_PORT', options.listenPort.toString());
-<<<<<<< HEAD
-			setEnvVariables('SUPERVISOR_API_KEY', apiSecret);
-=======
 			// TODO: Support more scopes for services
 			setEnvVariables(
 				'SUPERVISOR_API_KEY',
@@ -371,7 +364,6 @@
 					])
 				).key,
 			);
->>>>>>> 7f2cf44a
 
 			let host: string;
 
